
#![feature(panic_info_message)]

use clap::{Parser, Subcommand};
use std::path::PathBuf;

mod info;
mod package;
mod profile;
mod sdk;
mod template;
mod util;
mod index;
<<<<<<< HEAD
mod file;
=======
mod indexer;
>>>>>>> b9f4f63d

use util::*;

/// Command-line interface for Geode
#[derive(Parser, Debug)]
#[clap(version)]
struct Args {
	#[clap(subcommand)]
	command: GeodeCommands,
}

#[derive(Subcommand, Debug)]
enum GeodeCommands {
	/// Create template mod project
	New {
		/// Mod project directory
		#[clap(short, long)]
		path: Option<PathBuf>,

		/// Mod name
		#[clap(short, long)]
		name: Option<String>,

		/// Remove all tutorial comments from template
		#[clap(short, long)]
		strip: bool
	},

	/// Install a .geode package to current profile, alias of `geode package install`
	Install {
		/// Location of the .geode package to install
		path: PathBuf,
	},

	/// Subcommand for managing profiles
	Profile {
		#[clap(subcommand)]
		commands: crate::profile::Profile,
	},

	/// Subcommand for managing configurable data
	Config {
		#[clap(subcommand)]
		commands: crate::info::Info,
	},

	/// Subcommand for managing the Geode SDK
	Sdk {
		#[clap(subcommand)]
		commands: crate::sdk::Sdk,
	},

	/// Subcommand for managing Geode packages
	Package {
		#[clap(subcommand)]
		commands: crate::package::Package,
	},

	/// Subcommand for interacting with the Geode mod index
	Index {
		#[clap(subcommand)]
		commands: crate::index::Index,
	},

	/// Subcommand for interacting with your indexer
	Indexer {
		#[clap(subcommand)]
		commands: crate::indexer::Indexer,
	}
}

fn main() {
	#[cfg(windows)]
	match ansi_term::enable_ansi_support() {
		Ok(_) => {},
		Err(_) => println!("Unable to enable color support, output may look weird!")
	};

	std::panic::set_hook(Box::new(|info| {
		if let Some(msg) = info.message() {
			fatal!(
				"{} {}",
				msg,
				info.location().map(|l| format!("({l})")).unwrap_or(String::new())
			);
		}
		else {
			fatal!("{}", info);
		}
	}));

	let args = Args::parse();

	let mut config = config::Config::new();

	match args.command {
		GeodeCommands::New { name, path, strip } => template::build_template(&mut config, name, path, strip),

		GeodeCommands::Install { path } => package::install(&mut config, &path),

		GeodeCommands::Profile { commands } => profile::subcommand(&mut config, commands),

		GeodeCommands::Config { commands } => info::subcommand(&mut config, commands),

		GeodeCommands::Sdk { commands } => sdk::subcommand(&mut config, commands),

		GeodeCommands::Package { commands } => package::subcommand(&mut config, commands),
		
		GeodeCommands::Index { commands } => index::subcommand(&mut config, commands),

		GeodeCommands::Indexer { commands } => indexer::subcommand(&mut config, commands),
	}

	config.save();
}<|MERGE_RESOLUTION|>--- conflicted
+++ resolved
@@ -11,11 +11,8 @@
 mod template;
 mod util;
 mod index;
-<<<<<<< HEAD
 mod file;
-=======
 mod indexer;
->>>>>>> b9f4f63d
 
 use util::*;
 
